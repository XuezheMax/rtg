--- conflicted
+++ resolved
@@ -86,11 +86,7 @@
 seed: 12345  # fix the manual seed of pytorch + cuda + numpy + python_stdlib RNGs. Remove/comment this to disable
 ----
 
-<<<<<<< HEAD
-=== Optimizer
-=======
-## Early stop
-
+=== Early stop
 Add the below piece of config to `trainer` to enable early stop on convergence.
 [source,yaml]
 ----
@@ -108,8 +104,7 @@
 
 ----
 
-## Optimizer
->>>>>>> 55a722f9
+=== Optimizer
 
 By default, we use the `ADAM` optimizer from
 link:https://arxiv.org/abs/1412.6980[Adam: A Method for Stochastic Optimization].
