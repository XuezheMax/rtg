import yaml
import os
from datetime import datetime
from pathlib import Path
from typing import Optional, Dict, Iterator, List, Tuple, Union, Any
import torch
import random
from rtg import log
from rtg.dataprep import (RawRecord, ParallelSeqRecord, MonoSeqRecord, TSVData,
                          Field, BatchIterable, LoopingIterable, SqliteFile)
from rtg.utils import IO, line_count
import copy
import numpy as np
from itertools import zip_longest



def load_conf(inp: Union[str, Path]):
    with IO.reader(inp) as fh:
        return yaml.load(fh)


class BaseExperiment:

    def __init__(self, work_dir: Union[str, Path], read_only=False,
                 config: Union[str, Path, Optional[Dict[str, Any]]] = None):
        if type(work_dir) is str:
            work_dir = Path(work_dir)

        log.info(f"Initializing an experiment. Directory = {work_dir}")
        self.read_only = read_only
        self.work_dir = work_dir
        self.log_file = work_dir / 'rtg.log'
        self.data_dir = work_dir / 'data'
        self.model_dir = work_dir / 'models'
        self._config_file = work_dir / 'conf.yml'
        self._shared_field_file = self.data_dir / 'sentpiece.shared.model'
        self._prepared_flag = self.work_dir / '_PREPARED'
        self._trained_flag = self.work_dir / '_TRAINED'

        self.train_file = self.data_dir / 'train.tsv.gz'
        self.train_db = self.data_dir / 'train.db'
        self.finetune_file = self.data_dir / 'finetune.tsv.gz'
        self.valid_file = self.data_dir / 'valid.tsv.gz'
        self.combo_file = self.data_dir / 'combo.tsv.gz'
        # a set of samples to watch the progress qualitatively
        self.samples_file = self.data_dir / 'samples.tsv.gz'

        if not read_only:
            for _dir in [self.model_dir, self.data_dir]:
                if not _dir.exists():
                    _dir.mkdir(parents=True)
        if isinstance(config, str) or isinstance(config, Path):
            config = load_conf(config)
        self.config = config if config else load_conf(self._config_file)
        self.maybe_seed()

        self.shared_field = Field(str(self._shared_field_file)) \
            if self._shared_field_file.exists() else None

    def maybe_seed(self):
        if 'seed' in self.config:
            seed = self.config['seed']
            log.info(f"Manual seeding the RNG with {seed}")
            torch.manual_seed(seed)
            np.random.seed(seed)
            if torch.cuda.is_available():
                torch.backends.cudnn.deterministic = True
                torch.backends.cudnn.benchmark = False
        else:
            log.info("No manual seed! Letting the RNGs do their stuff")

    def store_config(self):
        with IO.writer(self._config_file) as fp:
            return yaml.dump(self.config, fp, default_flow_style=False)

    @property
    def model_type(self) -> Optional[str]:
        return self.config.get('model_type')

    @model_type.setter
    def model_type(self, mod_type: str):
        self.config['model_type'] = mod_type

    def has_prepared(self):
        return self._prepared_flag.exists()

    def has_trained(self):
        return self._trained_flag.exists()

    def store_model(self, epoch: int, model, train_score: float, val_score: float, keep: int,
                    prefix='model', keeper_sort='step'):
        """
        saves model to a given path
        :param epoch: epoch number of model
        :param model: model object itself
        :param train_score: score of model on training split
        :param val_score: score of model on validation split
        :param keep: number of good models to keep, bad models will be deleted
        :param prefix: prefix to store model. default is "model"
        :param keeper_sort: criteria for choosing the old or bad models for deletion.
            Choices: {'total_score', 'step'}
        :return:
        """
        # TODO: improve this by skipping the model save if the model is not good enough to be saved
        if self.read_only:
            log.warning("Ignoring the store request; experiment is readonly")
            return
        name = f'{prefix}_{epoch:03d}_{train_score:.6f}_{val_score:.6f}.pkl'
        path = self.model_dir / name
        log.info(f"Saving epoch {epoch} to {path}")
        torch.save(model, str(path))

        del_models = []
        if keeper_sort == 'total_score':
            del_models = self.list_models(sort='total_score', desc=False)[keep:]
        elif keeper_sort == 'step':
            del_models = self.list_models(sort='step', desc=True)[keep:]
        else:
            Exception(f'Sort criteria{keeper_sort} not understood')
        for d_model in del_models:
            log.info(f"Deleting model {d_model} . Keep={keep}, sort={keeper_sort}")
            os.remove(str(d_model))

        with IO.writer(os.path.join(self.model_dir, 'scores.tsv'), append=True) as f:
            cols = [str(epoch), datetime.now().isoformat(), name, f'{train_score:g}',
                    f'{val_score:g}']
            f.write('\t'.join(cols) + '\n')

    @staticmethod
    def _path_to_validn_score(path):
        parts = str(path.name).replace('.pkl', '').split('_')
        valid_score = float(parts[-1])
        return valid_score

    @staticmethod
    def _path_to_total_score(path):
        parts = str(path.name).replace('.pkl', '').split('_')
        tot_score = float(parts[-2]) + float(parts[-1])
        return tot_score

    @staticmethod
    def _path_to_step_no(path):
        parts = str(path.name).replace('.pkl', '').split('_')
        step_no = int(parts[-3])
        return step_no

    def list_models(self, sort: str = 'step', desc: bool = True) -> List[Path]:
        """
        Lists models in descending order of modification time
        :param sort: how to sort models ?
          - valid_score: sort based on score on validation set
          - total_score: sort based on validation_score + training_score
          - mtime: sort by modification time
          - step (default): sort by step number
        :param desc: True to sort in reverse (default); False to sort in ascending
        :return: list of model paths
        """
        paths = self.model_dir.glob('model_*.pkl')
        sorters = {
            'valid_score': self._path_to_validn_score,
            'total_score': self._path_to_total_score,
            'mtime': lambda p: p.stat().st_mtime,
            'step': self._path_to_step_no
        }
        if sort not in sorters:
            raise Exception(f'Sort {sort} not supported. valid options: {sorters.keys()}')
        return sorted(paths, key=sorters[sort], reverse=desc)

    def _get_first_model(self, sort: str, desc: bool) -> Tuple[Optional[Path], int]:
        """
        Gets the first model that matches the given sort criteria
        :param sort: sort mechanism
        :param desc: True for descending, False for ascending
        :return: Tuple[Optional[Path], step_num:int]
        """
        models = self.list_models(sort=sort, desc=desc)
        if models:
            step, train_score, valid_score = models[0].name.replace('.pkl', '').split('_')[-3:]
            return models[0], int(step)
        else:
            return None, -1

    def get_best_known_model(self) -> Tuple[Optional[Path], int]:
        """Gets best Known model (best on lowest scores on training and validation sets)
        """
        return self._get_first_model(sort='total_score', desc=False)

    def get_last_saved_model(self) -> Tuple[Optional[Path], int]:
        return self._get_first_model(sort='step', desc=True)

    @property
    def model_args(self) -> Optional[Dict]:
        """
        Gets args from file
        :return: args if exists or None otherwise
        """
        return self.config.get('model_args')

    @model_args.setter
    def model_args(self, model_args):
        """
        set model args
        """
        self.config['model_args'] = model_args

    @property
    def optim_args(self) -> Tuple[Optional[str], Dict]:
        """
        Gets optimizer args from file
        :return: optimizer args if exists or None otherwise
        """
        opt_conf = self.config.get('optim')
        if opt_conf:
            return opt_conf.get('name'), opt_conf.get('args')
        else:
            return None, {}

    @optim_args.setter
    def optim_args(self, optim_args: Tuple[str, Dict]):
        """
        set optimizer args
        """
        name, args = optim_args
        self.config['optim'] = {'name': name, 'args': args}

    @property
    def shared_vocab(self) -> Field:
        return self.shared_field

    @staticmethod
    def get_first_found_file(paths: List[Path]):
        """returns the first file that is not None, and actually exists on disc;
        If no file is valid, it returns None"""
        for p in paths:
            if p and p.exists():
                return p
        return None


class TranslationExperiment(BaseExperiment):

    def __init__(self, work_dir: Union[str, Path], read_only=False,
                 config: Union[str, Path, Optional[Dict[str, Any]]] = None):
        super().__init__(work_dir, read_only=read_only, config=config)
        self._src_field_file = self.data_dir / 'sentpiece.src.model'
        self._tgt_field_file = self.data_dir / 'sentpiece.tgt.model'

        self.emb_src_file = self.data_dir / 'emb_src.pt'
        self.emb_tgt_file = self.data_dir / 'emb_tgt.pt'
        self.aln_emb_src_file = self.data_dir / 'aln_emb_src.pt'  # src embs aligned to tgt

        self.src_field, self.tgt_field = [
            Field(str(f)) if f.exists() else None
            for f in (self._src_field_file, self._tgt_field_file)]

        # Either shared field  OR  individual  src and tgt fields
        assert not (self.shared_field and self.src_field)
        assert not (self.shared_field and self.tgt_field)
        # both are set or both are unset
        assert (self.src_field is None) == (self.tgt_field is None)

        self._unsupervised = self.model_type in {'binmt', 'rnnlm', 'tfmlm'}
        if self._unsupervised:
            self.mono_train_src = self.data_dir / 'mono.train.src.gz'
            self.mono_train_tgt = self.data_dir / 'mono.train.tgt.gz'
            self.mono_valid_src = self.data_dir / 'mono.valid.src.gz'
            self.mono_valid_tgt = self.data_dir / 'mono.valid.tgt.gz'

    def pre_process_parallel(self, args: Dict[str, Any]):
        assert args['shared_vocab']  # TODO support individual vocab types

        # check if files are parallel
        n_train_exs = line_count(args['train_src'])
        assert n_train_exs == line_count(args['train_tgt'])
        assert line_count(args['valid_src']) == line_count(args['valid_tgt'])

        if self._shared_field_file.exists():
            log.info(f"{self._shared_field_file} exists. Skipping shared vocab creation")
        else:
            files = [args['train_src'], args['train_tgt']]
            # monolingual files for vocab creation
            files += [args[key] for key in ['mono_src', 'mono_tgt'] if key in args]
            no_split_toks = args.get('no_split_toks')
            self.shared_field = Field.train(args['pieces'], args['max_types'],
                                            str(self._shared_field_file), files,
                                            no_split_toks=no_split_toks)

        train_file = self.train_db if n_train_exs >= 64000 else self.train_file
        self._pre_process_parallel('train_src', 'train_tgt', out_file=train_file, args=args,
                                   line_check=False)
        self._pre_process_parallel('valid_src', 'valid_tgt', out_file=self.valid_file, args=args,
                                   line_check=False)

        if args.get("finetune_src") or args.get("finetune_tgt"):
            self._pre_process_parallel('finetune_src', 'finetune_tgt', self.finetune_file)

        # get samples from validation set
        n_samples = args.get('num_samples', 5)
        val_raw_recs = TSVData.read_raw_parallel_recs(
            args['valid_src'], args['valid_tgt'], args['truncate'], args['src_len'],
            args['tgt_len'], tokenizer=lambda line: line.strip().split())
        val_raw_recs = list(val_raw_recs)
        random.shuffle(val_raw_recs)
        samples = val_raw_recs[:n_samples]
        TSVData.write_parallel_recs(samples, self.samples_file)

    def pre_process_mono(self, args):

        # TODO: use SQLite storage
        mono_files = [args[key] for key in ['mono_train_src', 'mono_train_tgt'] if key in args]
        assert mono_files, "At least one of 'mono_train_src', 'mono_train_tgt' should be set"
        log.info(f"Found mono files: {mono_files}")
        no_split_toks = args.get('no_split_toks')
        if args.get('shared_vocab'):
            if self._shared_field_file.exists():
                log.info(f"{self._shared_field_file} exists. Skipping shared vocab creation")
            else:
                log.info("Going to build shared vocab from mono files")
                self.shared_field = Field.train(args['pieces'],
                                                args['max_types'],
                                                str(self._shared_field_file), mono_files,
                                                no_split_toks=no_split_toks)
        else:  # separate vocabularies
            # Source vocabulary
            if self._src_field_file.exists():
                log.info(f"{self._src_field_file} exists. Skipping source vocab creation... ")
            else:
                if 'mono_train_src' in args:
                    log.info("Going to build source vocab from mono_train_src")
                    self.src_field = Field.train(args['pieces'], args['max_src_types'],
                                                 str(self._src_field_file),
                                                 [args['mono_train_src']],
                                                 no_split_toks=no_split_toks)
                else:
                    log.warning("Skipping source vocab creation since mono_train_src is not given")

            # target vocabulary
            if self._tgt_field_file.exists():
                log.info(f"{self._tgt_field_file} exists. Skipping target vocab creation")
            else:
                if 'mono_train_tgt' in args:
                    log.info("Going to build target vocab from mono_train_tgt")
                    self.tgt_field = Field.train(args['pieces'], args['max_tgt_types'],
                                                 str(self._tgt_field_file),
                                                 [args['mono_train_tgt']],
                                                 no_split_toks=no_split_toks)
                else:
                    log.warning("Skipping target vocab creation since mono_train_src is not given")

        def _prep_file(file_key, out_file, do_truncate, max_len, field: Field):
            if file_key not in args:
                log.warning(f'Skipped: {file_key} because it is not found in config')
                return

            raw_file = args[file_key]

            recs = TSVData.read_raw_mono_recs(raw_file, do_truncate, max_len, field.encode_as_ids)
            TSVData.write_mono_recs(recs, out_file)
            if args.get('text_files'):
                recs = TSVData.read_raw_mono_recs(raw_file, do_truncate, max_len, field.tokenize)
                TSVData.write_mono_recs(recs, str(out_file).replace('.tsv', '.pieces.tsv'))

        _prep_file('mono_train_src', self.mono_train_src, args['truncate'], args['src_len'],
                   self.src_vocab)
        _prep_file('mono_train_tgt', self.mono_train_tgt, args['truncate'], args['tgt_len'],
                   self.tgt_vocab)

        _prep_file('mono_valid_src', self.mono_valid_src, args['truncate'], args['src_len'],
                   self.src_vocab)
        _prep_file('mono_valid_tgt', self.mono_valid_tgt, args['truncate'], args['tgt_len'],
                   self.tgt_vocab)

    def _pre_process_parallel(self, src_key: str, tgt_key: str, out_file: Path,
                              args: Optional[Dict[str, Any]] = None, line_check=True):
        """
        Pre process records of a parallel corpus
        :param args: all arguments for 'prep' task
        :param src_key: key that contains source sequences
        :param tgt_key: key that contains target sequences
        :param out_file: path to store processed TSV data (compresses if name ends with .gz)
        :return:
        """
        args = args if args else self.config['prep']
        log.info(f"Going to prep files {src_key} and {tgt_key}")
        assert src_key in args, f'{src_key} not found in experiment config or args'
        assert tgt_key in args, f'{tgt_key} not found in experiment config or args'
        if line_check:
            assert line_count(args[src_key]) == line_count(args[tgt_key]), \
                f'{args[src_key]} and {args[tgt_key]} must have same number of lines'
        # create Piece IDs
        parallel_recs = TSVData.read_raw_parallel_recs(args[src_key], args[tgt_key],
                                                       args['truncate'], args['src_len'],
                                                       args['tgt_len'],
                                                       tokenizer=self.src_vocab.encode_as_ids)
        if out_file.name.endswith('.db'):
            SqliteFile.write(out_file, records=parallel_recs)
        else:
            TSVData.write_parallel_recs(parallel_recs, out_file)

        if args.get('text_files'):
            # Redo again as plain text files
            parallel_recs = TSVData.read_raw_parallel_recs(args[src_key], args[tgt_key],
                                                           args['truncate'], args['src_len'],
                                                           args['tgt_len'],
                                                           tokenizer=self.src_vocab.tokenize)
            TSVData.write_parallel_recs(parallel_recs, str(out_file).replace('.tsv', '.pieces.tsv'))

    def maybe_pre_process_embeds(self, do_clean=False):

        def _read_vocab(path: Path) -> List[str]:
            with IO.reader(path) as rdr:
                vocab = [line.strip().split()[0] for line in rdr]
                if do_clean:
                    # sentence piece starts with '▁' character
                    vocab = [word[1:] if word[0] == '▁' else word for word in vocab]
                return vocab

        def _map_and_store(inp: Path, vocab_file: Path):
            id_to_str = _read_vocab(vocab_file)
            str_to_id = {tok: idx for idx, tok in enumerate(id_to_str)}
            assert len(id_to_str) == len(id_to_str)
            vocab_size = len(id_to_str)

            matched_set, ignored_set, duplicate_set = set(), set(), set()

            with inp.open(encoding='utf-8') as in_fh:
                header = in_fh.readline()
                parts = header.strip().split()
                if len(parts) == 2:
                    tot, dim = int(parts[0]), int(parts[1])
                    matrix = torch.zeros(vocab_size, dim)
                else:
                    assert len(parts) > 2
                    word, vec = parts[0], [float(x) for x in parts[1:]]
                    dim = len(vec)
                    matrix = torch.zeros(vocab_size, dim)
                    if word in str_to_id:
                        matrix[str_to_id[word]] = torch.tensor(vec, dtype=torch.float)
                        matched_set.add(word)
                    else:
                        ignored_set.add(word)

                for line in in_fh:
                    parts = line.strip().split()
                    word = parts[0]
                    if word in str_to_id:
                        if word in matched_set:
                            duplicate_set.add(word)
                        # Note: this overwrites duplicate words
                        vec = [float(x) for x in parts[1:]]
                        matrix[str_to_id[word]] = torch.tensor(vec, dtype=torch.float)
                        matched_set.add(word)
                    else:
                        ignored_set.add(word)
            pre_trained = matched_set | ignored_set
            vocab_set = set(id_to_str)
            oovs = vocab_set - matched_set
            stats = {
                'pre_trained': len(pre_trained),
                'vocab': len(vocab_set),
                'matched': len(matched_set),
                'ignored': len(ignored_set),
                'oov': len(oovs)
            }
            stats.update({
                'oov_rate': stats['oov'] / stats['vocab'],
                'match_rate': stats['matched'] / stats['vocab'],
                'useless_rate': stats['ignored'] / stats['pre_trained'],
                'useful_rate': stats['matched'] / stats['pre_trained']
            })
            return matrix, stats

        def _write_emb_matrix(matrix, path: str):
            torch.save(matrix, path)

        def _write_dict(dict, path: Path):
            with IO.writer(path) as out:
                for key, val in dict.items():
                    out.write(f"{key}\t{val}\n")

        args = self.config['prep']
        mapping = {
            'pre_emb_src': self.emb_src_file,
            'pre_emb_tgt': self.emb_tgt_file,
            'aln_emb_src': self.aln_emb_src_file,
        }
        if not any(x in args for x in mapping):
            log.info("No pre trained embeddings are found in config; skipping it")
            return

        for key, outp in mapping.items():
            if key in args:
                inp = Path(args[key])
                assert inp.exists()
                voc_file = self.data_dir / f'sentpiece.shared.vocab'
                if not voc_file.exists():
                    field_name = key.split('_')[-1]  # emb_src --> src ; emb_tgt --> tgt
                    voc_file = self.data_dir / f'sentpiece.{field_name}.vocab'
                    assert voc_file.exists()

                log.info(f"Processing {key}: {inp}")
                emb_matrix, report = _map_and_store(inp, voc_file)
                _write_dict(report, Path(str(outp) + '.report.txt'))
                _write_emb_matrix(emb_matrix, str(outp))

    def pre_process(self, args=None, force=False):
        if self.has_prepared() and not force:
            log.warning("Already prepared")
            return
        args = args if args else self.config['prep']
        vocabs = args.get('vocabs')
        if vocabs:
            parent = TranslationExperiment(vocabs, read_only=True)
            parent.copy_vocabs(self)
            self.shared_field, self.src_field, self.tgt_field = [
                Field(str(f)) if f.exists() else None
                for f in (self._shared_field_file, self._src_field_file, self._tgt_field_file)]
        if self._unsupervised:
            self.pre_process_mono(args)
        else:
            self.pre_process_parallel(args)
        self.maybe_pre_process_embeds()
        # update state on disk
        self.persist_state()
        self._prepared_flag.touch()

    def persist_state(self):
        """Writes state of current experiment to the disk"""
        assert not self.read_only
        if 'model_args' not in self.config:
            self.config['model_args'] = {}
        args = self.config['model_args']
        if self.model_type in {'rnnlm', 'tfmlm', 'wv_cbow'}:
            # Language models
            # TODO: improve the design of this thing
            args['vocab_size'] = max(len(self.src_vocab) if self.src_vocab else 0,
                                     len(self.tgt_vocab) if self.tgt_vocab else 0)
        else:
            # Translation models
            args['src_vocab'] = len(self.src_vocab) if self.src_vocab else 0
            args['tgt_vocab'] = len(self.tgt_vocab) if self.tgt_vocab else 0

        self.config['updated_at'] = datetime.now().isoformat()
        self.store_config()

    def train(self, args=None):
        run_args = copy.deepcopy(self.config.get('trainer', {}))
        if args:
            run_args.update(args)
        if 'init_args' in run_args:
            del run_args['init_args']
        steps = run_args['steps']

        _, last_step = self.get_last_saved_model()
        if self._trained_flag.exists():
            # noinspection PyBroadException
            try:
                last_step = max(last_step, yaml.load(self._trained_flag.read_text())['steps'])
            except Exception as _:
                pass

        if last_step >= steps:
            log.warning(f"Already trained upto {last_step}; Requested: {steps}. Skipped")
            return
        try:
            from rtg.registry import trainers
            name, optim_args = self.optim_args
            trainer = trainers[self.model_type](self, optim=name, **optim_args)
            trainer.train(**run_args)
            self._trained_flag.write_text(yaml.dump({'steps': steps}, default_flow_style=False))
        except RuntimeError as e:
            from rtg.utils import log_tensor_sizes
            if 'out of memory' in str(e).lower():
                log_tensor_sizes()
            raise e

    @property
    def src_vocab(self) -> Field:
        return self.shared_field if self.shared_field is not None else self.src_field

    @property
    def tgt_vocab(self) -> Field:
        return self.shared_field if self.shared_field is not None else self.tgt_field

    @property
    def pre_trained_src_emb(self):
        return torch.load(self.emb_src_file) if self.emb_src_file.exists() else None

    @property
    def pre_trained_tgt_emb(self):
        return torch.load(self.emb_tgt_file) if self.emb_tgt_file.exists() else None

    def _get_batch_args(self):
        prep_args = self.config.get('prep', {})
        return {ok: prep_args[ik] for ik, ok in
                [('src_len', 'max_src_len'), ('tgt_len', 'max_tgt_len'), ('truncate', 'truncate')]
                if ik in prep_args}

    def get_train_data(self, batch_size: int, steps: int = 0, sort_desc=False, batch_first=True,
                       shuffle=False, fine_tune=False):
        inp_file = self.train_db if self.train_db.exists() else self.train_file
        if fine_tune:
            if not self.finetune_file.exists():
                # user may have added fine tune file later
                self._pre_process_parallel('finetune_src', 'finetune_tgt', self.finetune_file)
            log.info("Using Fine tuning corpus instead of training corpus")
            inp_file = self.finetune_file

        train_data = BatchIterable(inp_file, batch_size=batch_size, sort_desc=sort_desc,
                                   batch_first=batch_first, shuffle=shuffle,
                                   **self._get_batch_args())
        if steps > 0:
            train_data = LoopingIterable(train_data, steps)
        return train_data

    def get_val_data(self, batch_size: int, sort_desc=False, batch_first=True,
                     shuffle=False):
        return BatchIterable(self.valid_file, batch_size=batch_size, sort_desc=sort_desc,
                             batch_first=batch_first, shuffle=shuffle,
                             **self._get_batch_args())

    def get_combo_data(self, batch_size: int, steps: int = 0, sort_desc=False, batch_first=True,
                       shuffle=False):
        if not self.combo_file.exists():
            # user may have added fine tune file later
            self._pre_process_parallel('combo_src', 'combo_tgt', self.combo_file)
        data = BatchIterable(self.combo_file, batch_size=batch_size, sort_desc=sort_desc,
                             batch_first=batch_first, shuffle=shuffle,
                             **self._get_batch_args())
        if steps > 0:
            data = LoopingIterable(data, steps)
        return data

    def copy_vocabs(self, other):
        """
        Copies vocabulary files from self to other
        :param other: other experiment
        :return:
        """
        other: TranslationExperiment = other
        for source, destination in [(self._src_field_file, other._src_field_file),
                                    (self._tgt_field_file, other._tgt_field_file),
                                    (self._shared_field_file, other._shared_field_file)]:
            if source.exists():
                log.info(f"{source} --> {destination}")
                destination.write_bytes(source.read_bytes())
                src_txt_file = source.with_name(source.name.replace('.model', '.vocab'))
                if src_txt_file.exists():
                    dst_txt_file = destination.with_name(
                        destination.name.replace('.model', '.vocab'))
                    dst_txt_file.write_bytes(src_txt_file.read_bytes())

    def get_mono_data(self, split: str, side: str, batch_size: int, sort_desc: bool = False,
                      batch_first: bool = False, shuffle: bool = False, num_batches: int = 0):
        """
        reads monolingual data
        :param split: name of the split. choices = {train, valid}
        :param side: which side ? choices = {src, tgt}
        :param batch_size: what should be batch size. example =64
        :param sort_desc: should the seqs in batch be sorted descending order of length ?
        :param batch_first: should the first dimension be batch instead of time step ?
        :param shuffle: should the seqs be shuffled before reading (and for each re-reading
            if num_batches is too large)
        :param num_batches: how many batches to read?
        :return: iterator of batches
        """
        assert side in ('src', 'tgt')
        assert split in ('train', 'valid')
        inp_file = {
            ('train', 'src'): self.mono_train_src,
            ('train', 'tgt'): self.mono_train_tgt,
            ('valid', 'src'): self.mono_valid_src,
            ('valid', 'tgt'): self.mono_valid_tgt,
        }[(split, side)]
        assert inp_file.exists()
        # read this file
<<<<<<< HEAD
        data = BatchIterable(inp_file, batch_size=batch_size, sort_desc=sort_desc,
                             batch_first=batch_first, shuffle=shuffle)
=======
        data = BatchIterable(inp_file, batch_size=batch_size, sort_dec=sort_dec,
                             batch_first=batch_first, shuffle=shuffle,
                             **self._get_batch_args())
>>>>>>> 26a2686e
        if num_batches > 0:
            data = LoopingIterable(data, num_batches)
        return data<|MERGE_RESOLUTION|>--- conflicted
+++ resolved
@@ -675,14 +675,11 @@
         }[(split, side)]
         assert inp_file.exists()
         # read this file
-<<<<<<< HEAD
+
         data = BatchIterable(inp_file, batch_size=batch_size, sort_desc=sort_desc,
                              batch_first=batch_first, shuffle=shuffle)
-=======
-        data = BatchIterable(inp_file, batch_size=batch_size, sort_dec=sort_dec,
-                             batch_first=batch_first, shuffle=shuffle,
                              **self._get_batch_args())
->>>>>>> 26a2686e
+
         if num_batches > 0:
             data = LoopingIterable(data, num_batches)
         return data