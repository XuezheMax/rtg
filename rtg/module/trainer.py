#!/usr/bin/env python
#
# Author: Thamme Gowda [tg at isi dot edu] 
# Created: 10/17/18
import torch
import torch.nn as nn
import rtg
from rtg import log, TranslationExperiment as Experiment, device, BatchIterable
from rtg.module import NMTModel
from rtg.utils import IO
from rtg.module import criterion as criteria

from abc import abstractmethod
from typing import Optional, Callable
from dataclasses import dataclass
import time

from torch import optim
from torch.optim.optimizer import Optimizer
from torch.utils.tensorboard import SummaryWriter
from enum import Enum
import inspect
from pathlib import Path


class NoamOpt(Optimizer):
    """
    Optimizer wrapper that implements learning rate as a function of step.

    If inv_sqrt==True:
    - Linear warmup followed by inverse sqrt decay.
    - Uses learning rate in conf.yml as maximum learning rate after warmup

        Modeled after FairSeq's Inverse Square Root LR Scheduler:
            https://github.com/pytorch/fairseq/blob/master/fairseq/optim/lr_scheduler/
                inverse_square_root_schedule.py

    Else:
    - Independent of learning rate set in conf.yml

        Modeled after The Annotated Transformer's LR Scheduler:
            https://nlp.seas.harvard.edu/2018/04/03/attention.html
    """

    def __init__(self, model_size, factor, warmup, optimizer: Optimizer, step=0, inv_sqrt=False):
        super().__init__(params=optimizer.param_groups, defaults=dict(warmup=warmup, step=step))
        self.optimizer = optimizer
        self._step = step
        self.warmup = warmup
        self.factor = factor
        self.model_size = model_size

        self.inv_sqrt = inv_sqrt
        lr = optimizer.defaults['lr']
        self.warmup_rate = lr/warmup
        self.decay_factor = lr * warmup**0.5

        self._rate = 0
        log.info(f"model_size={model_size}, factor={factor}, warmup={warmup}, step={step}, "
                 f"inv_sqrt={inv_sqrt}")

    def step(self, closure=None):
        "Update parameters and rate"
        self._step += 1
        rate = self.rate()
        for p in self.optimizer.param_groups:
            p['lr'] = rate
        self._rate = rate
        self.optimizer.step(closure=closure)

    @property
    def curr_step(self):
        return self._step

    @property
    def curr_lr(self):
        return self._rate

    def zero_grad(self):
        self.optimizer.zero_grad()

    def rate(self, step=None):
        "Implement `lrate` above"
        if step is None:
            step = self._step
        if self.inv_sqrt:
            if step < self.warmup:
                lr = self.warmup_rate * step
            else:
                lr = self.decay_factor * step**(-0.5)
        else:
            lr = self.factor * self.model_size**(-0.5) * min(step**(-0.5), step * self.warmup**(-1.5))
        return lr

    @staticmethod
    def get_std_opt(model):
        return NoamOpt(model.src_embed[0].d_model, 2, 4000,
                       torch.optim.Adam(model.parameters(), lr=0, betas=(0.9, 0.98), eps=1e-9))


class Optims(Enum):
    ADAM = optim.Adam
    ADAMW = optim.AdamW
    SGD = optim.SGD

    def new(self, parameters, lr=0.001, **args):
        log.info(f"Creating {self.value} optimizer with lr={lr} and extra args:{args}")
        log.info(f"   {self.value}, default arguments {inspect.signature(self.value)}")
        return self.value(parameters, lr=lr, **args)

    @staticmethod
    def names():
        return list(Optims.__members__.keys())


@dataclass
class TrainerState:
    """
    A dataclass for storing any running stats the trainer needs to keep track during training
    """

    model: NMTModel
    check_point: int
    total_toks: int = 0
    total_loss: float = 0.0
    steps: int = 0
    start: float = time.time()

    def running_loss(self):
        return self.total_loss / self.steps if self.steps > 0 else float('inf')

    def reset(self):
        loss = self.running_loss()
        self.total_toks = 0
        self.total_loss = 0.0
        self.steps = 0
        self.start = time.time()
        return loss

    def train_mode(self, mode: bool):
        torch.set_grad_enabled(mode)
        self.model.train(mode)

    def step(self, toks, loss):
        self.steps += 1
        self.total_toks += toks
        self.total_loss += loss
        return self.progress_bar_msg(), self.is_check_point()

    def progress_bar_msg(self):
        elapsed = time.time() - self.start
        return f'Loss:{self.running_loss():.4f},' \
            f' {int(self.total_toks / elapsed)}toks/s'

    def is_check_point(self):
        return self.steps == self.check_point


class NoOpSummaryWriter(SummaryWriter):
    """
    A No-Op TensorBordX for tests and such experiments that doesnt want to leave
    footprints on file system.
    Note: that this does not extend all methods of SummaryWriter
    """

    def __init__(self, *args, **kwargs):
        super().__init__(*args, **kwargs)

    def add_text(self, *args, **kwargs):
        pass

    def add_scalar(self, *args, **kwargs):
        pass

    def add_scalars(self, *args, **kwargs):
        pass

    def add_embedding(self, *args, **kwargs):
        pass


class SteppedTrainer:
    """
    A base class for Trainers that use step based training (not epoch based training)
    """
    default_optim_args = {
        'lr': 0.01,
        'betas': [0.9, 0.98],
        'eps': 1e-9,
        'amsgrad': False,
        'weight_decay': 0,
        'criterion': 'smooth_kld',
        'label_smoothing': 0.1,
        'warmup_steps': 8000,
        'inv_sqrt': False,
        'constant': 2
    }

    def __init__(self, exp: Experiment,
                 model: Optional[NMTModel] = None,
                 model_factory: Optional[Callable] = None,
                 optim: str = 'ADAM',
                 **optim_args):
        self.start_step = 0
        self.last_step = -1
        self.exp = exp
        optim_state = None
        if model:
            self.model = model
        else:
            args = exp.model_args
            assert args
            assert model_factory
            self.model, args = model_factory(exp=exp, **args)
            exp.model_args = args
            last_model, self.last_step = self.exp.get_last_saved_model()
            if last_model:
                self.start_step = self.last_step + 1
                log.info(f"Resuming training from step:{self.start_step}, model={last_model}")
                state = torch.load(last_model)
                model_state = state['model_state'] if 'model_state' in state else state
                if 'optim_state' in state:
                    optim_state = state['optim_state']
                self.model.load_state_dict(model_state)
            else:
                log.info("No earlier check point found. Looks like this is a fresh start")

        # optimizer : default args for missing fields
        for k, v in self.default_optim_args.items():
            optim_args[k] = optim_args.get(k, v)

        self.model = self.model.to(device)

        inner_opt_args = {k: optim_args[k] for k in ['lr', 'betas', 'eps', 'weight_decay', 'amsgrad']}
        inner_opt = Optims[optim].new(self.model.parameters(), **inner_opt_args )
        if optim_state:
            log.info("restoring optimizer state from checkpoint")
            try:
                inner_opt.load_state_dict(optim_state)
            except Exception:
                log.exception("Unable to restore optimizer, skipping it.")
        self.opt = NoamOpt(self.model.model_dim, optim_args['constant'], optim_args['warmup_steps'],
                           inner_opt, step=self.start_step, inv_sqrt=optim_args['inv_sqrt'])

        if self.exp.read_only:
            self.tbd = NoOpSummaryWriter()
        else:
            self.tbd = SummaryWriter(log_dir=str(exp.work_dir / 'tensorboard'))

        self.exp.optim_args = optim, optim_args
        if not self.exp.read_only:
            self.exp.persist_state()
        self.samples = None
        if exp.samples_file.exists():
            with IO.reader(exp.samples_file) as f:
                self.samples = [line.strip().split('\t') for line in f]
                log.info(f"Found {len(self.samples)} sample records")
                if self.start_step == 0:
                    for samp_num, sample in enumerate(self.samples):
                        self.tbd.add_text(f"sample/{samp_num}", " || ".join(sample), 0)

            from rtg.module.decoder import Decoder
            self.decoder = Decoder.new(self.exp, self.model)

        if self.start_step == 0:
            self.init_embeddings()
        self.model = self.model.to(device)

        self.criterion = self.create_criterion(optim_args['criterion'])

    def create_criterion(self, criterion):
        log.info(f"Criterion = {criterion}")

<<<<<<< HEAD
        smoothing = self.exp.optim_args[1].get('label_smoothing', 0.0)
        tgt_embedding = self.model.tgt_embed[0].lut
        margin = self.exp.optim_args[1].get('margin', 0.0)
        mode = self.exp.optim_args[1].get('mode', 'dot')
        neg_sampling = self.exp.optim_args[1].get('neg_sampling', 'random')
        neg_region = self.exp.optim_args[1].get('neg_region', 0.05)
        alpha = self.exp.optim_args[1].get('alpha', 1.0)
=======
        optim_args = self.exp.optim_args[1]
        smoothing = optim_args.get('label_smoothing', 0.0)
        tgt_embedding = self.model.tgt_embed[0].lut
        margin = optim_args.get('margin', 0.0)
        mode = optim_args.get('mode', 'dot')
        neg_sampling = optim_args.get('neg_sampling', 'random')
        neg_region = optim_args.get('neg_region', 0.05)
        alpha = optim_args.get('alpha', 1.0)
>>>>>>> aff488d5

        if criterion == 'smooth_kld':
            return criteria.SmoothKLD(vocab_size=self.model.generator.vocab, smoothing=smoothing)
        elif criterion == 'cross_entropy':
            return criteria.CrossEntropy()
        elif criterion == 'binary_cross_entropy':
            return criteria.BinaryCrossEntropy(smoothing=smoothing)
        elif criterion == 'triplet_loss':
            return criteria.TripletLoss(embedding=tgt_embedding, margin=margin, neg_region=neg_region,
                                        mode=mode, neg_sampling=neg_sampling)
        elif criterion == 'smooth_kld_and_triplet_loss':
            return criteria.SmoothKLDAndTripletLoss(embedding=tgt_embedding, margin=margin, neg_region=neg_region,
                                                    mode=mode, neg_sampling=neg_sampling,
                                                    smoothing=smoothing, alpha=alpha)
        else:
            raise Exception(f'criterion={criterion} is not supported')

    def init_embeddings(self):
        def load_matrix(path: Path):
            return torch.load(path) if path.exists() else None

        src_emb_mat = load_matrix(self.exp.emb_src_file)
        if src_emb_mat is None:
            log.info("NOT initializing pre-trained source embedding")
        else:
            self.model.init_src_embedding(src_emb_mat)

        tgt_emb_mat = load_matrix(self.exp.emb_tgt_file)
        if tgt_emb_mat is None:
            log.info("NOT Initializing pre-trained target embeddings")
        else:
            self.model.init_tgt_embedding(tgt_emb_mat)

    def show_samples(self, beam_size=3, num_hyp=3, max_len=30):
        """
        Logs the output of model (at this stage in training) to a set of samples
        :param beam_size: beam size
        :param num_hyp: number of hypothesis to output
        :param max_len: maximum length to decode
        :return:
        """
        if not self.samples:
            log.info("No samples are chosen by the experiment")
            return
        for i, (line, ref) in enumerate(self.samples):
            step_num = self.opt.curr_step
            result = self.decoder.decode_sentence(line, beam_size=beam_size, num_hyp=num_hyp,
                                                  max_len=max_len)
            outs = [f"hyp{j}: {score:.3f} :: {out}" for j, (score, out) in enumerate(result)]
            self.tbd.add_text(f'sample/{i}', " || ".join(outs), step_num)
            outs = '\n'.join(outs)
            log.info(f"==={i}===\nSRC:{line}\nREF:{ref}\n{outs}")

    def make_check_point(self, train_loss: float, val_loss: float, keep_models: int,
                         log_embedding=False):
        """
        Check point the model
        :param train_loss: training loss value
        :param val_loss: loss on validation set
        :param keep_models: how many checkpoints to keep on file system
        :return:
        """

        step_num = self.opt.curr_step
        if step_num == self.last_step:
            log.warning("Ignoring checkpt request")
            return  # calling multiple times doesnt save
        log.info(f"Checkpoint at optimizer step {step_num}. Training Loss {train_loss:g},"
                 f" Validation Loss:{val_loss:g}")
        self.show_samples()

        self.tbd.add_scalars(f'losses', {'train_loss': train_loss,
                                         'valid_loss': val_loss}, step_num)
        if log_embedding:
            # TODO: add metadata (text) of each subword
            # TODO: Update tag to include tie configuration
            self.tbd.add_embedding(self.model.generator.proj.weight,
                                   global_step=step_num, tag=f'Target embeddings')

        # Unwrap model state from DataParallel and persist
        model = (self.model.module if isinstance(self.model, nn.DataParallel) else self.model)
        state = {
            'model_state': model.state_dict(),
            'optim_state': self.opt.optimizer.state_dict(),
            'step': step_num,
            'train_loss': train_loss,
            'val_loss': val_loss,
            'time': time.time(),
            'rtg_version': rtg.__version__,
            'model_type': self.exp.model_type,
            'model_args': self.exp.model_args,
        }

        self.exp.store_model(step_num, state, train_score=train_loss,
                             val_score=val_loss, keep=keep_models)
        self.last_step = step_num

    @abstractmethod
    def run_valid_epoch(self, data_iter: BatchIterable) -> float:
        """
        Run a validation epoch
        :param data_iter: data iterator, either training or validation
        :return: score which is a loss
        """
        raise NotImplementedError()

    @abstractmethod
    def train(self, steps: int, check_point: int, batch_size: int,
              check_pt_callback: Optional[Callable] = None, **args):
        """
        Train the model
        :param steps: number of steps to train
        :param check_point: how often to take check points
        :param batch_size: what is the batch size to use (depends on GPU RAM and model size)
        :param check_pt_callback: the function to call when a check point is taken
        :param args: any extra args
        :return:
        """
        raise NotImplementedError()<|MERGE_RESOLUTION|>--- conflicted
+++ resolved
@@ -271,15 +271,6 @@
     def create_criterion(self, criterion):
         log.info(f"Criterion = {criterion}")
 
-<<<<<<< HEAD
-        smoothing = self.exp.optim_args[1].get('label_smoothing', 0.0)
-        tgt_embedding = self.model.tgt_embed[0].lut
-        margin = self.exp.optim_args[1].get('margin', 0.0)
-        mode = self.exp.optim_args[1].get('mode', 'dot')
-        neg_sampling = self.exp.optim_args[1].get('neg_sampling', 'random')
-        neg_region = self.exp.optim_args[1].get('neg_region', 0.05)
-        alpha = self.exp.optim_args[1].get('alpha', 1.0)
-=======
         optim_args = self.exp.optim_args[1]
         smoothing = optim_args.get('label_smoothing', 0.0)
         tgt_embedding = self.model.tgt_embed[0].lut
@@ -288,7 +279,6 @@
         neg_sampling = optim_args.get('neg_sampling', 'random')
         neg_region = optim_args.get('neg_region', 0.05)
         alpha = optim_args.get('alpha', 1.0)
->>>>>>> aff488d5
 
         if criterion == 'smooth_kld':
             return criteria.SmoothKLD(vocab_size=self.model.generator.vocab, smoothing=smoothing)
