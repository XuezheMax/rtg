--- conflicted
+++ resolved
@@ -120,11 +120,7 @@
         return cls(path, ('a' if append else 'w') + ('t' if text else 'b'))
 
     @classmethod
-<<<<<<< HEAD
-    def _get_lines(cls, path, col=0, delim='\t', line_mapper=None):
-=======
     def get_lines(cls, path, col=0, delim='\t', line_mapper=None, newline_fix=True):
->>>>>>> f4994a06
         with cls.reader(path) as inp:
             if newline_fix and delim != '\r':
                 inp = (line.replace('\r', '') for line in inp)
@@ -133,12 +129,6 @@
             if line_mapper:
                 inp = (line_mapper(line) for line in inp)
             yield from inp
-
-    @classmethod
-    def get_lines(cls, *paths, col=0, delim='\t', line_mapper=None):
-        assert paths
-        for p in paths:
-            yield from cls._get_lines(path=p, col=col, delim=delim, line_mapper=line_mapper)
 
     @classmethod
     def write_lines(cls, path: Path, text):
